--- conflicted
+++ resolved
@@ -9,11 +9,7 @@
   'http://localhost:3000';
 
 const api = axios.create({
-<<<<<<< HEAD
-  baseURL: 'http://192.168.1.8:3000/',
-=======
   baseURL: API_BASE_URL,
->>>>>>> ba02faa9
   timeout: 30000,
   headers: {
     'Content-Type': 'application/json',
